--- conflicted
+++ resolved
@@ -92,11 +92,7 @@
     "--cov-fail-under=80"
 ]
 markers = [
-<<<<<<< HEAD
     "integration: marks tests as integration tests (require database, models, etc.)"
-=======
-    "integration: marks tests as integration tests (deselect with '-m \"not integration\"')",
->>>>>>> 839adf32
 ]
 filterwarnings = [
     "error",
