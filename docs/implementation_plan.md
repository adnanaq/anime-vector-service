--- conflicted
+++ resolved
@@ -905,10 +905,7 @@
     style BFF fill:#f9f,stroke:#333,stroke-width:2px
     style Agent fill:#ccf,stroke:#333,stroke-width:2px
 ```
-<<<<<<< HEAD
-
-=======
->>>>>>> dc219ebd
+
 ## Phase 6: Future Architecture - User Personalization & Recommendations
 
 This phase outlines the architectural evolution required to support user accounts, watch history, and personalized recommendations. It builds upon the foundational BFF/Agent model established in Phase 5.
@@ -970,14 +967,11 @@
     "updatedAt": "2025-11-10T10:00:00Z"
   }
   ```
-<<<<<<< HEAD
 
 ```
 
 - **Data Linking:** The explicit reference linking a user to an anime is stored in this MongoDB collection. There is no direct pointer between the user and anime collections in Qdrant; that link is made dynamically at query time via semantic similarity.
 ```
-=======
-- **Data Linking:** The explicit reference linking a user to an anime is stored in this MongoDB collection. There is no direct pointer between the user and anime collections in Qdrant; that link is made dynamically at query time via semantic similarity.
 
 ### Task 6.5: User Data & Compliance
 
@@ -989,5 +983,4 @@
 
 - **Data Residency:** When user data is stored, the geographic region for all relevant data stores (e.g., MongoDB Atlas) must be explicitly chosen and documented to comply with data residency laws.
 
-- **Consent Management:** A system for obtaining, recording, and managing user consent for data processing will be a prerequisite for any feature that collects PII.
->>>>>>> dc219ebd
+- **Consent Management:** A system for obtaining, recording, and managing user consent for data processing will be a prerequisite for any feature that collects PII.