# Implementation Plan

This document breaks down the work required to implement the automated architecture proposed in `system_design_proposal.md`.

## Phase 1: Foundational Setup & Core Workflow

### Task 1.0: Initial System Bootstrap

- **Status:** `To-Do`
- **Goal:** Perform the one-time setup to upload the initial data and populate the vector database.

- **Steps:**
  1.  **Create S3 Bucket:** Provision the S3 bucket (e.g., `anime-vector-service-data`) that will serve as the primary data store.
  2.  **Image Ingestion, Deduplication, and Error Handling (Critical):** Develop and run a one-time script to:
      - Provision a new DynamoDB table, `image-deduplication-map`, with `source_url_hash` (SHA256 of the source image URL) as its primary key and a TTL enabled for `last_attempt` timestamps.
      - Provision an SQS Dead-Letter Queue (DLQ) for persistent image ingestion failures.
      - Provision a CloudFront distribution (managed via Pulumi IaC) with the S3 image bucket as its origin, configured for HTTPS-only access.
      - Iterate through the `enriched_anime_database.json`.
      - For each anime, identify all image CDN URLs (covers, posters, banners, character images).
      - For each URL:
        1.  Calculate `source_url_hash` (SHA256 of the source URL).
        2.  Check `image-deduplication-map` using `source_url_hash` to see if the image has already been processed or failed previously.
        3.  **If `source_url_hash` exists and maps to an S3 path:** Reuse the existing S3 path.
        4.  **If `source_url_hash` exists and indicates `DOWNLOAD_FAILED`:** Skip (or re-attempt if `TTL` has expired and `last_attempt` indicates it\'s time).
        5.  **If `source_url_hash` not found or ready for retry:**
            a. Attempt to download the image with a retry mechanism (e.g., `tenacity` with 3-5 retries, exponential backoff, and a total timeout of 30-60 seconds).
            b. **On successful download:**
            _ Calculate `content_hash` (SHA256 of the image binary content).
            _ Define S3 object key as `images/<content_hash>.<extension>` (extension derived from content type).
            * Upload the image to S3 *only if an object with that content hash doesn\'t already exist*. Ensure AWS SDK\'s retry logic is configured appropriately.
            * Store `source_url_hash -> our_s3_bucket_path` (using `content_hash`) in `image-deduplication-map`.
            _ Store original `source_url` and `content_type` as S3 object metadata.
            c. **On persistent download/upload failure (after all retries):**
            _ Send a structured message to the SQS DLQ containing `anime_id`, `image_url`, `error_message`, `timestamp`, `retry_count`, and `context`. \* Store `source_url_hash -> "DOWNLOAD_FAILED"` in `image-deduplication-map` along with a `last_attempt` timestamp and `TTL`.
      - For `AnimeEntry` objects with partially failed images, store the **new CloudFront URL** (e.g., `https://<cloudfront-domain>/images/<content_hash>.<extension>`) for successful images. For failed images, include the `image_url` and `error_message` within the `AnimeEntry` in MongoDB Atlas as a placeholder.
      - This ensures we own and control all image assets from the start, with robust deduplication, retry logic, and comprehensive error handling. The CloudFront URLs stored in `AnimeEntry` will always be HTTPS-only.
  3.  **Data Source Clarity (`anime-offline-database.json` vs `enriched_anime_database.json`):**
      - **`anime-offline-database.json`:** This external file is the **raw, external source of truth** for basic anime metadata. It is never directly ingested into our production DynamoDB or Qdrant.
      - **`enriched_anime_database.json` (Initial Local Version):** This is a **derived artifact** created locally during initial data preparation. It contains `AnimeEntry` objects after programmatic enrichment and image re-hosting (with CloudFront URLs). This local file is manually uploaded to S3 during initial system bootstrap.
      - **`enriched_anime_database.json` (S3 Version):** Once uploaded to S3 (`s3://<bucket-name>/processed/enriched_anime_database.json`), this becomes the **initial snapshot of our system\'s enriched data**. It serves as the baseline for our weekly sync process and as a full, portable backup.
      - **MongoDB Atlas (`animes` collection):** This collection is the **live, operational source of truth** for our enriched `AnimeEntry` objects after the initial bootstrap and subsequent weekly updates.
  4.  **Upload Enriched Database:** Manually upload the locally-generated `enriched_anime_database.json` (now with our S3 image URLs) to `s3://<bucket-name>/processed/enriched_anime_database.json`.
  5.  **Attach Metadata (Critical):** During the upload, attach a custom metadata tag `x-amz-meta-source-commit-sha` containing the commit hash of the `anime-offline-database` version that was used to generate the file. This provides the initial state for the system.
  6.  **Run Bulk Indexing Job (Step Functions Orchestrated):** Trigger a one-time, manual process to populate both MongoDB Atlas and Qdrant. This will be implemented as a robust "scatter-gather" workflow using AWS Step Functions, designed for parallelism, resumability, and granular error handling.
    -   **Orchestrator:** AWS Step Functions (using a Map state for parallel processing).
    -   **Processing Unit:** A dedicated AWS Lambda function (e.g., `bulk_indexer_lambda.py`) will receive batches of `AnimeEntry` data from Step Functions.
    -   **Lambda Responsibilities:**
        -   **MongoDB Population:** Utilize a new Python MongoDB client to populate/upsert `AnimeEntry` objects into the `animes`, `EpisodeDetailEntry` into `episodes`, and `CharacterEntry` into `characters` collections in MongoDB Atlas, handling ID connections.
        -   **Qdrant Indexing:** Leverage the existing `QdrantClient` methods (e.g., `add_documents` or `update_batch_anime_vectors`) to generate vectors and upsert them into Qdrant.
        -   **Granular Logging:** Log success/failure for each individual entry to CloudWatch Logs.
        -   **Idempotency:** Designed for safe retries (e.g., using MongoDB upserts and Qdrant upserts).
    -   **Error Handling:** Step Functions will manage retries for transient failures. Persistent batch failures will be routed to an SQS Dead-Letter Queue for inspection and re-processing.

### Task 1.0.1: Establish Infrastructure as Code (IaC) Framework

- **Status:** `To-Do`
- **Goal:** Define and implement a robust Infrastructure as Code (IaC) framework for provisioning and managing all cloud resources.
- **Rationale:** IaC ensures that our cloud infrastructure is provisioned, configured, and managed in a repeatable, auditable, and version-controlled manner. This minimizes manual errors, facilitates environment consistency, and supports efficient disaster recovery.
- **Decision:** We will use **Pulumi with Python** as our Infrastructure as Code (IaC) framework.
- **Rationale:** This choice aligns with our team's existing Python expertise, allowing us to use a single language for both application and infrastructure code. It enables powerful abstractions, simplifies testing, and reduces context-switching.

- **Repository Structure:**
  The application code will adopt a **monorepo** strategy, residing in a single Git repository (`anime-vector-service`). This approach simplifies dependency management, promotes code sharing, and streamlines CI/CD processes for the application layer. The Pulumi Infrastructure as Code (IaC) will continue to live in its own dedicated Git repository (`anime-infra`), separate from the application monorepo.

  The application monorepo (`anime-vector-service`) will be structured as follows:

  ```
  anime-vector-service/
  ├── .github/
  ├── docs/
  ├── pyproject.toml       # Root pyproject.toml for overall tooling/dependencies
  ├── apps/                # Contains deployable Python applications/services
  │   ├── agent/           # Python gRPC service
  │   │   ├── pyproject.toml
  │   │   └── src/
  │   └── lambdas/         # Python Lambda functions
  │       ├── bulk_indexer_lambda/
  │       │   ├── pyproject.toml
  │       │   └── src/
  │       └── weekly_sync_starter_lambda/ # Example for Task 1.1
  │           ├── pyproject.toml
  │           └── src/
├── libs/                # Contains shared Python libraries/clients
│   ├── common/          # Shared models, config, utilities
│   │   ├── pyproject.toml
│   │   └── src/
│   │       └── models/  # AnimeEntry model would live here
│   │       └── config/  # Settings would live here
│   ├── qdrant_client/   # Qdrant client logic
│   │   ├── pyproject.toml
│   │   └── src/
│   │       └── vector/
│   │           └── client/qdrant_client.py
│   └── mongo_client/    # MongoDB client logic
│       ├── pyproject.toml
│       └── src/
│           └── data/
│               └── mongo_client.py
└── scripts/             # Utility scripts
  ```

  - **How it Works:**
    - Each `apps/` and `libs/` subdirectory will be treated as an independent Python package (for Python projects) or Node.js package (for TypeScript projects), with its own `pyproject.toml` or `package.json`.
    - Internal dependencies (e.g., `apps/lambdas/bulk_indexer_lambda` depending on `libs/qdrant_client` and `libs/mongo_client`) will be managed via relative paths or monorepo-aware tooling.
    - The Pulumi IaC code will reside in its dedicated `anime-infra` repository, as described in the IaC framework.

- **Initial Setup Requirements:**
  1.  **Git Repository:** A new, dedicated repository for all Pulumi code.
  2.  **Pulumi Account & CLI:** A Pulumi account for state management and the Pulumi CLI installed in local and CI/CD environments.
  3.  **Cloud Credentials:** Securely configured API keys for AWS, MongoDB Atlas, and Qdrant Cloud, managed via environment variables or CI/CD secrets.

- **Pulumi Providers:**
  - **AWS:** The official `pulumi_aws` provider will be used for all AWS resources.
  - **MongoDB Atlas:** The official `pulumi_mongodbatlas` provider will be used. ([Link](https://www.pulumi.com/registry/packages/mongodbatlas/))
  - **Qdrant Cloud:** The official `pulumi_qdrant_cloud` provider will be used. ([Link](https://www.pulumi.com/registry/packages/qdrant-cloud/))

- **Comprehensive List of Resources to Provision (Repository Structure):**

  To ensure maximum modularity, readability, and separation of concerns, the `anime-infra` repository will be structured as follows. Each file will be responsible for a specific set of resources.

  ```
  anime-infra/
  ├── .github/
  │   └── workflows/
  │       └── cicd.yml         # GitHub Actions workflow for infrastructure
  ├── __main__.py              # Main entry point for the Pulumi program
  ├── Pulumi.yaml              # Project definition file
  ├── Pulumi.dev.yaml          # Configuration for the 'dev' environment/stack
  ├── Pulumi.prod.yaml         # Configuration for the 'production' environment/stack
  ├── requirements.txt         # Python dependencies (pulumi, pulumi_aws, etc.)
  └── components/
      ├── __init__.py
      ├── aws/                     # AWS-specific components
      │   ├── __init__.py
      │   ├── networking.py        # VPC, subnets (across 3 AZs), security groups, NAT/IGW
      │   ├── s3_buckets.py        # S3 buckets (e.g., for images, pipeline data)
      │   ├── dynamodb_tables.py   # DynamoDB tables (e.g., image deduplication)
      │   ├── eks_cluster.py       # EKS Cluster definition, including node groups across 3 AZs, hosting both the BFF and Agent services. Initially, a single EKS cluster will be used with Kubernetes namespaces (e.g., 'staging', 'production') for environment separation. The IaC is designed to allow for the creation of separate EKS clusters for different environments (dev, staging, production) if future needs require stricter isolation.
      │   ├── kubernetes_manifests/  # Directory for K8s YAML files (Deployments, Services, Ingress)
      │   │   ├── bff-deployment.yaml
      │   │   └── agent-deployment.yaml
      │   ├── lambda_functions.py  # All Lambda functions for the enrichment pipeline
      │   ├── step_functions.py    # Step Function state machine definition
      │   ├── secrets_manager.py   # Secrets Manager setup
      │   ├── security.py          # Security Hub, GuardDuty, and other security services
      │   ├── elasticache.py       # ElastiCache for Redis cluster
      │   └── cloudfront.py        # CloudFront distribution for images
      ├── qdrant/                  # Qdrant Cloud-specific components
      │   ├── __init__.py
      │   └── cluster.py           # Qdrant Cloud cluster and API keys
      ├── mongo/                   # MongoDB Atlas-specific components
      │   ├── __init__.py
      │   ├── cluster.py           # MongoDB Atlas cluster
      │   ├── users.py             # Database users for BFF and Agent
      │   ├── network_access.py    # IP Access List / VPC Peering for Atlas
      │   └── collections_indexes.py # MongoDB collections and their indexes
      └── application/             # Application-level wiring of components
          ├── __init__.py
          ├── bff.py               # Wires up AWS ECS service for BFF, connects to Mongo
          └── agent.py             # Wires up AWS ECS service for Agent, connects to Qdrant/Mongo
  ```

  - **How it Works:**
    - **`components/aws/`, `components/qdrant/`, `components/mongo/`:** Each of these subdirectories groups all resources related to a specific cloud provider. Within these, individual files define specific resource types (e.g., `s3_buckets.py` for all S3 buckets).
    - **`components/application/`:** This directory acts as an abstraction layer. For example, `bff.py` will define the *entire BFF application stack* by importing and configuring the necessary AWS ECS services from `aws/ecs_services.py` and connecting them to the MongoDB cluster defined in `mongo/cluster.py`.
    - **`__main__.py`:** This top-level file remains simple. It will primarily import and instantiate the high-level application components from `components/application/`.

- **CI/CD Integration:**
  The project will use two distinct CI/CD workflows, both implemented with **GitHub Actions**.

  **1. Infrastructure CI/CD (in `anime-infra` repo):**
  - This pipeline manages the deployment of our core infrastructure using Pulumi.
  - **On Pull Request:** Runs `pulumi preview` to show planned infrastructure changes for review.
  - **On Merge to `main`:** Executes `pulumi up` to apply infrastructure changes (e.g., updating the EKS cluster configuration), targeting protected GitHub Environments that require manual approval.

  **2. Application CI/CD (in `anime-vector-service` repo):**
  - This pipeline manages the deployment of the BFF and Agent services using a **GitOps** model with **ArgoCD**.
  - **CI (On every push):**
    - Builds, tests, and runs security scans (`snyk`, `bandit`).
    - Builds a Docker image and pushes it to **Amazon ECR** with a Git commit tag.
  - **CD (On merge to `main`):**
    - The CI process runs again to create a final versioned image (e.g., `bff-service:1.4.0`).
    - The pipeline's final step is to automatically open a **Pull Request** against a separate `anime-service-config` Git repository. This PR updates a Kubernetes manifest to use the new image version.
    - **Manual Approval:** A deployment to production only occurs when a team lead **approves and merges this Pull Request**.
    - **GitOps Deployment:** **ArgoCD**, running in the EKS cluster, detects the change on the `main` branch of the config repo and automatically syncs the application, performing a rolling update to the new version.

  - **Authentication:**
    - **AWS:** Utilize OpenID Connect (OIDC) for secure, credential-less authentication from GitHub Actions to AWS IAM.
    - **MongoDB Atlas & Qdrant Cloud:** API keys will be stored as GitHub Secrets and accessed by the Pulumi workflow.
  - **Pulumi State:** The managed **Pulumi Service** will be used as the backend. This is a deliberate DR decision, as the service is highly available and handles state backups, encryption, and locking automatically, removing operational overhead from our team.

### Task 1.1: Automated Weekly Database Sync

- **Status:** `To-Do`
- **Component:** `Weekly-Sync-Starter-Lambda`
- **Trigger:** AWS EventBridge, scheduled for every Saturday at 01:00 UTC.

- **Logic (Intelligent Sync):**
  1.  Uses the commit SHA in the S3 object metadata to check if the `anime-offline-database` has been updated.
  2.  If so, it downloads the new offline DB.
  3.  It iterates through each anime in the new offline DB and checks for its existence in the main `animes` collection in MongoDB Atlas.
  4.  **For New Anime (not found in the main collection):**
      - **Acquire Lock:** It attempts to acquire a lock by inserting an item into the `anime-processing-locks` collection in MongoDB Atlas using a unique index and write concern to ensure atomicity.
      - **On Success:** If the lock is acquired successfully, it triggers the full `Enrichment-Step-Function` to add the new anime. The Step Function will be responsible for deleting the lock upon completion.
      - **On Failure:** If the lock acquisition fails (meaning another process has already claimed this anime), it does nothing and moves to the next anime.
  5.  **For Existing Anime (found in MongoDB Atlas):**
      - If the entry is currently marked with `system_status == "ORPHANED"`, it will be "resurrected" by setting its status back to `ACTIVE` and clearing the `orphaned_at` timestamp.
      - Performs a selective "diff-and-merge" against the record fetched from MongoDB Atlas to avoid data regression:
      - **Check `status`:** If the `status` in the offline file differs from our record, flag the anime for human review in the validation queue.
      - **Check `episodes` (count):** Compare the integer `episodes` count from the offline file with the actual number of episodes stored in our `episodes` collection (linked by `anime_id`).
        - If `offline_count > our_count`, flag the anime for human review, as we may be missing episodes.
        - If `offline_count <= our_count`, **do nothing**, as our live data is considered more accurate.
      - All other fields from the offline DB for existing entries are ignored to protect our enriched data.
  7.  **Human Review Workflow for Flagged Items:** When an anime entry is flagged for human review (e.g., due to status or episode count discrepancies), the `Weekly-Sync-Starter-Lambda` will trigger the **Amazon A2I Human Review Workflow** (as defined in `Phase 2`). The flagged `AnimeEntry` and the reason for flagging will be passed to A2I, where human reviewers will use the custom worker template to review, correct, and approve the entry. The `Enrichment-Step-Function` will then commit the human-verified data.
      *Note: After sufficient observation and validation of the accuracy of automated flagging for specific discrepancy types (e.g., status changes, episode counts), the human-in-the-loop step for those specific types may be conditionally skipped to optimize efficiency and cost.*
  6.  **For Removed Anime (Orphaning):**
      - After processing the source file, the sync process will identify all anime present in our `animes` collection that were not present in the source file.
      - In line with our goal of creating a comprehensive database, these entries will **never be deleted**.
      - Instead, they will be marked as "orphaned" by updating the entry to include a `system_status: "ORPHANED"` field and an `orphaned_at` timestamp.
      - The API layer will be responsible for filtering these orphaned records from default user-facing queries, but they can be made accessible via a specific query parameter (e.g., `?include_orphaned=true`).
  8.  **Robust Error Handling & Resumption for Weekly Sync Lambda:**
      - The `Weekly-Sync-Starter-Lambda` will be configured with appropriate Lambda retry policies. If it fails persistently, its invocation event will be sent to a dedicated **Lambda Dead-Letter Queue (DLQ)** for investigation.
      - The Lambda's logic (iterating through the offline DB, acquiring locks, triggering Step Functions) is designed to be **idempotent**, ensuring that re-invocations or retries do not cause duplicate processing or side effects.
      - The existing lock mechanism for triggering the `Enrichment-Step-Function` already provides a form of resumption, as the Lambda will simply skip anime that are already being processed.

### Task 1.2: Provision Qdrant Vector Database (Qdrant Cloud)

- **Status:** `To-Do`
- **Goal:** To provision a managed, production-ready vector database using Qdrant Cloud.
- **Rationale:** Using a managed service like Qdrant Cloud eliminates the operational burden of self-hosting, including setup, scaling, high availability, and maintenance. This allows the team to focus on application development.

- **Steps:**
  1. **Create Qdrant Cloud Account:** Sign up for a Qdrant Cloud account.
  2. **Provision Cluster:** Create a new vector database cluster through the Qdrant Cloud dashboard. For production, select a plan that supports **replication across multiple Availability Zones** to ensure high availability.
  3. **Obtain Credentials:** From the cluster dashboard, copy the public **Cluster URL** and generate an **API Key**.
  4. **Configure Application:** Store the Cluster URL and API Key securely (e.g., using AWS Secrets Manager). Update the application configuration so that the `QdrantClient` connects to the cloud endpoint using these credentials.

- **Note on Modularity and Future Alternatives:** The application's vector database client will be implemented via a dedicated adapter module. While Qdrant Cloud is the initial choice, this modular design allows for switching to other managed vector databases in the future with minimal changes to the core application logic. Alternatives like Zilliz Cloud (for Milvus) should be periodically re-evaluated to ensure the chosen provider continues to meet the project's cost and performance needs.

### Task 1.2.1: Provision Enriched Data Store (MongoDB Atlas)

- **Status:** `To-Do`
- **Goal:** To deploy a managed NoSQL document database (MongoDB Atlas) to store enriched `AnimeEntry` objects for fast retrieval and serving user-facing applications. This database will complement the vector database by providing full payload details for anime IDs returned by vector searches.
- **Rationale:** The existing JSON file approach for enriched data lacks the scalability, query flexibility, and operational features required for a production-grade, user-facing data store. MongoDB Atlas offers a flexible document model, rich querying capabilities, and seamless integration with various cloud ecosystems, making it ideal for our complex `AnimeEntry` objects.
- **Steps:**
  1.  **Create MongoDB Atlas Account & Project:** Sign up for a MongoDB Atlas account and create a new project.
  2.  **Provision Cluster:** Create a new MongoDB Atlas cluster (e.g., an M0 Free Tier for initial development, scaling up to M10+ for production). For production, this cluster **must be provisioned as a Multi-AZ deployment** to ensure high availability and support the DR strategy.
  3.  **Configure Network Access:** Set up IP Access List entries or VPC Peering to allow connections from your application's environment (e.g., AWS Fargate, Lambda functions).
  4.  **Create Database and Collections:** Within the cluster, create a database (e.g., `anime_service`) and collections for `animes`, `episodes`, and `characters`.
      - **Primary Key:** The `_id` field in MongoDB will store our ULID-based identifiers (`ani_ULID`, `ep_ULID`, `char_ULID`).
      - **Indexing:** Create appropriate indexes on fields like `anime_id` (for episodes/characters), `system_status`, and other frequently queried fields to ensure efficient retrieval.
  5.  **Define Data Model:** The `AnimeEntry`, `EpisodeDetailEntry`, and `CharacterEntry` Pydantic models (`src/models/anime.py`) will serve as the direct schema for documents stored in these collections. We will use a Python ODM (e.g., Beanie) to map Pydantic models to MongoDB documents.
  6.  **Configure IAM Roles/Policies:** Ensure that the FastAPI service (running on Fargate), Lambda functions (for ingestion/consolidation), and any other relevant services have appropriate network access and credentials to connect to MongoDB Atlas. Store connection strings securely (e.g., using AWS Secrets Manager).
  7.  **Initial Data Load Script:** Develop a one-time script to read the existing `enriched_anime_database.json` from S3 and batch-write all `AnimeEntry` objects (and extract/write `EpisodeDetailEntry` and `CharacterEntry` into their respective collections) into the new MongoDB Atlas collections. This will be part of the initial system bootstrap.
  8.  **Leverage Native Atlas Backups:** Configure and enable MongoDB Atlas's native continuous backup and point-in-time recovery features. This provides granular operational recovery capabilities, complementing the portable S3 snapshots.

### Task 1.2.2: Provision Idempotency Lock Collection (MongoDB Atlas)

- **Status:** `To-Do`
- **Goal:** To create a dedicated MongoDB Atlas collection to act as a distributed lock, ensuring that enrichment workflows are only triggered once per new anime.
- **Rationale:** This prevents race conditions and duplicate workflow executions caused by Lambda retries, without polluting the primary `animes` collection with placeholder records.
- **Steps:**
  1.  **Create MongoDB Collection:** Create a new, simple MongoDB collection (e.g., `anime-processing-locks`) within your MongoDB Atlas database.
      - **Primary Key:** The `_id` field will store the `anime_id` (string) as the unique identifier for the lock.
      - **TTL (Time-to-Live) Index:** Create a TTL index on a `ttl` attribute (timestamp) to automatically clean up stale locks from failed workflows after a set period (e.g., 24 hours).
  2.  **Configure Access:** Ensure that the Lambda functions (for the weekly sync) have appropriate access to read, write, and delete items in this new collection.

### Task 1.3: Design the Enrichment Step Function

- **Status:** `To-Do`
- **Goal:** Define the state machine in AWS Step Functions that orchestrates the enrichment process.
- **Key Feature:** The workflow will include a single callback task that pauses the entire workflow for a final human validation before committing any data.
- **Flow:**
  1.  **Automated Processing:** A series of parallel states will run the programmatic enrichment and all staging scripts (1-5). **This will include a dedicated step for image ingestion:**
      - For each newly fetched or updated `AnimeEntry`, identify all external image CDN URLs.
      - Download these images.
      - Upload them to our S3 bucket (e.g., `s3://<bucket-name>/images/anime/<anime-id>/<image-hash>.jpg`).
      - Update the `AnimeEntry` object to replace external CDN URLs with our internal S3 URLs.
  2.  **Assemble Entry:** A state (implemented as a Lambda function, e.g., `AssembleEntryLambda`) that combines the outputs of all previous steps into a single, final `AnimeEntry` object. **Crucially, this step performs a strict schema validation by parsing the assembled data against the `AnimeEntry` Pydantic model. If validation fails, the workflow will halt, preventing malformed data from proceeding to human review or database commit.**
  3.  **Pause for Validation:** A single **pause state** that sends the complete `AnimeEntry` object to the validation queue and waits for a human to approve, edit, or reject it.
  4.  **Commit Data:** Upon approval, this state runs. It executes the critical dual write to Qdrant and MongoDB Atlas, governed by a multi-layered reliability strategy to ensure data consistency.
      - It **writes the approved `AnimeEntry` object to the MongoDB Atlas collection**, making it live in the system.
      - It saves a copy of the single, approved `AnimeEntry` object to a dedicated S3 prefix (e.g., `processed/updated-entries/<anime-id>.json`) as a permanent audit log.

      - **Commit Strategy: Ensuring Atomicity with a Saga Pattern**
        To guarantee that the dual write to Qdrant and MongoDB is an "all or nothing" operation, the Step Function will implement a Saga pattern with the following layers of resilience:

        **Implementation: The `CommitDataLambda`**

        This entire commit process will be encapsulated within a single, dedicated AWS Lambda function, triggered by the Step Function.

        - **Name:** `CommitDataLambda`
        - **Trigger:** AWS Step Function, upon successful completion of the "Pause for Validation" step.
        - **Input:** The final, human-approved `AnimeEntry` JSON object.
        - **Core Responsibilities:**
          1.  **Instantiate Clients:** The function will contain the Python code to initialize clients for both Qdrant and MongoDB Atlas using the appropriate credentials from AWS Secrets Manager.
          2.  **Execute Qdrant Upsert:** It will call the `qdrant_client.upsert()` method to create or update the vector embeddings in the Qdrant collection.
          3.  **Execute MongoDB Upsert:** It will use a MongoDB client (e.g., PyMongo) to perform an `update_one` operation with `upsert=True` on the `animes` collection, using the `anime_id` as the filter. This writes the full `AnimeEntry` document.
        - **Reliability:** This Lambda is the component that executes the Saga pattern's logic (retries, compensating actions) to ensure the atomicity of the dual write.

        1.  **Layer 1: Automated Retries (Client-Level):** Each database write operation within the Lambda will be wrapped in a retry policy with exponential backoff (e.g., 5 attempts over 2 minutes). This handles the majority of transient network or service errors at the point of interaction with Qdrant or MongoDB.
        2.  **Layer 2: Automated Retries (Step Functions-Orchestrated):** The Step Function itself will configure retry policies for the Lambda task. This handles cases where the entire Lambda invocation fails (e.g., crashes, timeouts) after its internal client-level retries are exhausted.

        2.  **Layer 2: Saga Orchestration:** The commit logic follows a precise sequence to prevent data inconsistency.
            - **Step A: Write to Qdrant.** The vector data is written to Qdrant first. If this write fails after all retries, the entire workflow fails, leaving the primary data store untouched.
            - **Step B: Write to MongoDB Atlas.** If the Qdrant write succeeds, the full `AnimeEntry` object is written to the `animes` collection in MongoDB Atlas.
            - **Step C: Compensating Action (Rollback).** If the MongoDB write fails permanently, the Saga triggers a compensating action to **delete the record that was just created in Qdrant.** This ensures no "orphaned" vectors exist in the search index.

        3.  **Layer 3: Dead-Letter Queue (DLQ) for Human Intervention:** In the exceptional case that the Saga itself fails (e.g., the compensating action fails), the entire Step Function execution, along with the `AnimeEntry` payload, is sent to an SQS Dead-Letter Queue. A CloudWatch Alarm monitoring the DLQ will notify the engineering team, allowing a human to manually investigate the rare failure and ensure data consistency.

  5.  **Cleanup:** A final state to clean up any temporary resources from EFS.

### Data Governance Responsibilities

-   **Primary Data Owner:** As the sole owner of this project, you are the primary owner of the enriched `AnimeEntry` data stored in MongoDB Atlas and Qdrant. This includes ultimate responsibility for its accuracy, integrity, and adherence to defined policies.
-   **Data Quality:** The Engineering Team is responsible for defining and enforcing data quality standards. Mechanisms like the A2I human review workflow and strict schema validation (`Assemble Entry` step) are key technical controls for maintaining quality.
-   **Data Lifecycle:** The Engineering Team is responsible for implementing data lifecycle policies, including the "orphaning" strategy for removed anime and the future "hard delete" process for compliance.
-   **Access Controls:** The Engineering Team is responsible for implementing and managing technical access controls (IAM, MongoDB roles) to the data.

### Task 1.4: Implement Portability & Backup Job

- **Status:** `To-Do`
- **Component:** `create-database-snapshot-lambda`
- **Trigger:** EventBridge (scheduled, e.g., weekly on Sunday).
- **Goal:** To create a periodic, full, cloud-agnostic snapshot of the entire enriched database. This file serves as a crucial artifact for disaster recovery and simplifies potential future migrations to other cloud providers.
- **Logic:**
  1.  The Lambda is triggered by a weekly schedule.
  2.  It connects to MongoDB Atlas and performs an export of all records from the `animes`, `episodes`, and `characters` collections.
  3.  It assembles all the records into a single `enriched_anime_database.json` file (or a set of files, one per collection).
  4.  It writes the complete file(s) to S3, overwriting the previous week's snapshot. This file now represents a complete, portable backup of the database state.
  5.  **Enable Cross-Region Replication (CRR):** For regional disaster recovery, CRR will be enabled on this S3 bucket to asynchronously copy the snapshots to a secondary AWS region.

### Task 1.5: Provision Observability Platform (SigNoz)

- **Status:** `To-Do`
- **Goal:** Deploy a dedicated, self-hosted SigNoz instance in AWS to collect and visualize logs, metrics, and traces from all application components.
- **Rationale:** To provide a robust, open-source, and self-hosted observability stack, giving us deep insights into application performance and behavior without vendor lock-in. This is a foundational component for maintaining a production-grade system.
- **Architecture:**
  - **Compute:** A dedicated EC2 instance (e.g., `t3.large` or `t4g.large`) will be provisioned in a private VPC subnet. It will have a persistent EBS volume (e.g., 100 GB `gp3`) for storing telemetry data.
  - **Networking:** A dedicated Security Group will allow inbound traffic from application services (on OTel ports `4317`/`4318`) and from trusted IPs for accessing the web UI (on port `3301`).
  - **DNS:** A private Route 53 DNS record (e.g., `signoz.internal.anime-vector-service`) will be created for stable service discovery.
- **Implementation Steps:**
  1.  **IaC Integration:** Define all AWS resources (EC2, EBS, Security Group, Route 53) within the chosen IaC framework (Pulumi/Terraspace).
  2.  **Automated Deployment:** Use a `cloud-init` script to install Docker/Docker-Compose and launch the SigNoz services on the instance.
  3.  **Application Instrumentation:**
      - Add the OpenTelemetry SDK to the Python application dependencies.
      - Instrument all Lambda functions (including the bulk indexer and enrichment pipeline Lambdas), the BFF service, and the Agent service.
      - Configure these services via environment variables (`OTEL_EXPORTER_OTLP_ENDPOINT`) to send telemetry data (logs, metrics, traces) to the SigNoz instance for comprehensive observability.

#### Detailed Implementation Example

This section provides a more concrete, low-level example of how Task 1.5 would be implemented.

**1. Infrastructure as Code (IaC) Pseudo-code:**

The following demonstrates how the resources could be defined in a framework like Pulumi.

```python
# 1. Define the Security Group for SigNoz
signoz_sg = aws.ec2.SecurityGroup('signoz-sg',
    description='Allow SigNoz traffic',
    vpc_id=vpc.id,
    ingress=[
        # Allow OTLP data from our app's security group (e.g., sg-app-fargate)
        {'protocol': 'tcp', 'from_port': 4317, 'to_port': 4317, 'security_groups': [app_sg.id]},
        # Allow access to the web UI from a trusted IP
        {'protocol': 'tcp', 'from_port': 3301, 'to_port': 3301, 'cidr_blocks': ['YOUR_VPN_OR_OFFICE_IP/32']},
    ]
)

# 2. Define the EC2 instance with a startup script
signoz_instance = aws.ec2.Instance('signoz-instance',
    instance_type='t3.large',
    ami='<latest-amazon-linux-2-ami>',
    vpc_security_group_ids=[signoz_sg.id],
    user_data="""
        #!/bin/bash
        yum update -y
        yum install -y docker git
        systemctl start docker
        pip3 install docker-compose
        git clone https://github.com/SigNoz/signoz.git /opt/signoz
        cd /opt/signoz/deploy/docker/clickhouse-setup
        docker-compose up -d
    """
)

# 3. Create a private DNS record
dns_record = aws.route53.Record('signoz-dns',
    zone_id=private_dns_zone.id,
    name='signoz.internal.anime-vector-service',
    type='A',
    records=[signoz_instance.private_ip]
)
```

**2. Application Instrumentation (FastAPI Example):**

In `src/main.py`, the application would be configured to export telemetry.

- **Dependencies (`pyproject.toml`):**

  ```toml
  opentelemetry-api
  opentelemetry-sdk
  opentelemetry-exporter-otlp
  opentelemetry-instrumentation-fastapi
  opentelemetry-instrumentation-requests
  ```

- **Code (`src/main.py`):**

  ```python
  from fastapi import FastAPI
  from opentelemetry import trace
  from opentelemetry.sdk.resources import Resource
  from opentelemetry.sdk.trace import TracerProvider
  from opentelemetry.sdk.trace.export import BatchSpanProcessor
  from opentelemetry.exporter.otlp.proto.grpc.trace_exporter import OTLPSpanExporter
  from opentelemetry.instrumentation.fastapi import FastAPIInstrumentor
  import os

  # Configure the OTel SDK
  resource = Resource.create({"service.name": os.getenv("OTEL_SERVICE_NAME", "default-service")})
  tracer_provider = TracerProvider(resource=resource)
  trace.set_tracer_provider(tracer_provider)
  otlp_exporter = OTLPSpanExporter() # Endpoint configured by env var
  tracer_provider.add_span_processor(BatchSpanProcessor(otlp_exporter))

  # Instrument the app
  app = FastAPI()
  FastAPIInstrumentor.instrument_app(app)
  ```

- **Environment Variables (in Fargate Task Definition):**
  - `OTEL_SERVICE_NAME`: `anime-fastapi-service`
  - `OTEL_EXPORTER_OTLP_ENDPOINT`: `http://signoz.internal.anime-vector-service:4317`

### Task 1.6: Implement Cost Management & Governance

- **Status:** `To-Do`
- **Goal:** To establish a comprehensive strategy for monitoring, controlling, and optimizing AWS costs from the beginning of the project.
- **Rationale:** The number and scale of AWS services used can lead to unexpected costs if not proactively managed. This task ensures visibility and governance are built-in.
- **Implementation Steps:**
  1.  **AWS Budgets & Alerts:**
      - Create AWS Budgets for the overall project and for key services (e.g., EKS, DynamoDB, A2I).
      - Configure tiered budget alerts at 50% and 90% of the monthly budget.
      - Route alerts via SNS to a dedicated Slack channel (e.g., `#cost-alerts`) for immediate visibility.
  2.  **Programmatic Tag Enforcement:**
      - Define a strict resource tagging policy requiring `project`, `environment`, and `service` tags for all resources.
      - Implement this policy using Pulumi's Policy as Code framework to programmatically prevent the creation of non-compliant resources.
  3.  **Cost Anomaly Detection:**
      - Enable AWS Cost Anomaly Detection to automatically identify unusual spending patterns.
      - Establish a bi-weekly review of detected anomalies to understand spending and refine the detector.
  4.  **Proactive Optimization:**
      - Establish a recurring monthly "Cost Optimization & Right-Sizing Review" task in the project backlog.
      - Use data from the SigNoz observability platform to analyze resource utilization (CPU, memory, etc.) and inform right-sizing decisions for EKS worker nodes and pod resource requests.
      - Implement and configure the Kubernetes Cluster Autoscaler to dynamically adjust the number of worker nodes based on pod resource demands.
  5.  **Quarterly IAM Review:**
      - Establish a recurring task to manually review all IAM roles and policies to ensure they strictly adhere to the principle of least privilege.

### Task 1.7: Establish Local Development Environment

- **Status:** `To-Do`
- **Goal:** To provide a comprehensive, easy-to-use local development environment that closely mimics the production EKS infrastructure, enabling high developer productivity.
- **Rationale:** A poor or inconsistent local development experience can significantly slow down the team and introduce bugs. This task aims to create a "one-command setup" for a Kubernetes-based workflow.
- **Implementation Steps:**
  1.  **Local Kubernetes Cluster:**
      - Developers will use a local Kubernetes cluster for running services. Recommended tools include **Minikube**, **k3d**, or the cluster included with Docker Desktop.
      - This ensures that applications are tested in a Kubernetes environment from the very beginning.
  2.  **Development Tooling:**
      - A tool like **Skaffold** will be configured to automate the development loop: it will watch for code changes, automatically rebuild container images, and redeploy them to the local Kubernetes cluster, enabling near-instant hot-reloading.
  3.  **Local Dependencies:**
      - A `docker-compose.local.yml` file will still be provided to run dependencies that don't need to be in the Kubernetes cluster, such as local instances of MongoDB, Qdrant, and Minio for quick data seeding and testing.
  4.  **Data Seeding:**
      - The `scripts/seed_local_env.py` script will be updated to populate the local Qdrant and MongoDB instances.
  5.  **Documentation:**
      - Create a detailed `README.local.md` explaining how to:
        - Install prerequisites (Docker, kubectl, Skaffold, and a local K8s cluster tool).
        - Run one command (`skaffold dev`) to launch the entire development environment.

### Task 1.8: Implement Foundational Security Posture

- **Status:** `To-Do`
- **Goal:** To establish a multi-layered security posture with continuous monitoring, threat detection, and proactive vulnerability scanning from the start of the project.
- **Rationale:** Integrating security from day one is critical for protecting our infrastructure, data, and application against common threats and vulnerabilities. This task ensures that security is a foundational component, not an afterthought.

### Task 1.9: Define Disaster Recovery (DR) Plan

- **Status:** `To-Do`
- **Goal:** To define and document a comprehensive Disaster Recovery (DR) plan that ensures business continuity in the event of an Availability Zone (AZ) or regional failure.
- **Rationale:** A formal DR plan is essential for a production-grade service to specify recovery objectives (RTO/RPO) and the procedures to meet them, minimizing downtime and data loss.

## Phase 2: Human-in-the-Loop Validation with Amazon A2I

### Task 2.1: Implement A2I Human Review Workflow

- **Status:** `To-Do`
- **Component:** Amazon Augmented AI (A2I)
- **Goal:** To integrate a managed, secure human review step directly into the `Enrichment-Step-Function`.
- **Logic:**
  1.  **Create a Private Workforce:** Set up a private workforce in Amazon A2I, inviting your team members as reviewers.
  2.  **Define a Human Review Workflow (Flow Definition):** Configure a flow definition that specifies the workforce, the worker template (from Task 2.2), and integrates with AWS Step Functions.
  3.  **Integrate with Step Functions:** Replace the `Pause for Validation` state in the Step Function (Task 1.3) with a native A2I `StartHumanLoop` task. This task will automatically route the `AnimeEntry` object to the A2I workforce and pause the execution until the review is complete.

### Task 2.2: Design and Implement Custom A2I Worker Template

- **Status:** `To-Do`
- **Component:** Amazon A2I Worker Template
- **Goal:** To create a user-friendly web interface within A2I for validators to efficiently review, edit, and approve/reject anime data.
- **Functionality:**
  1.  **Design the Template:** Create a custom HTML template using the Liquid templating language. The template will receive the `AnimeEntry` JSON object as input.
  2.  **Render Editable Form (Tabbed Interface):** The template will render the `AnimeEntry` data using a tabbed interface to manage complexity, especially for large entries. Each tab will focus on a specific logical section of the `AnimeEntry` (e.g., "Core Info," "Characters," "Relationships," "Episodes"). Within each tab, the data will be presented in a structured, editable form, allowing validators to easily review, edit, add, or delete specific fields.
  3.  **Implement Approval/Rejection Logic:** The template will include "Approve" and "Reject" buttons.
  4.  **Handle Data Output:** When a reviewer clicks "Approve", the template will consolidate all (potentially edited) data from the form fields into a final `AnimeEntry` JSON object. This object is the output of the A2I step and is passed back to the Step Function.
  5.  **Resume Logic:** The Step Function will automatically resume upon completion of the human loop. If approved, it will proceed to the `Commit Data` state with the final, human-verified data. If rejected, it can be routed to a failure state.

## Phase 3: Live Episode Update Workflow

### Task 3.1: Implement Daily Dynamic Scheduler

- **Status:** `To-Do`
- **Component:** `daily-scheduler-lambda`
- **Trigger:** EventBridge (runs daily at 00:05 UTC).
- **Goal:** To find all anime airing in the next 24 hours (for ongoing shows) and all anime premiering in the next 24 hours (for upcoming shows), and create precise triggers for them.
- **Logic:**
  1.  **Handle Ongoing Shows:** Queries the `animes` collection in MongoDB Atlas for all entries with `status == "ONGOING"`. For each, it finds the next episode scheduled to air in the next 24 hours and creates a one-time EventBridge schedule to trigger the `run-single-episode-update-lambda` at the target time.
      - **Idempotency:** To prevent duplicate schedules upon retry, a deterministic, unique name will be used for each schedule (e.g., `animeId-{anime_id}-episode-{episode_number}`). An attempt to create a schedule with a name that already exists will be caught and treated as a success.
  2.  **Handle Upcoming Shows:** Queries the `animes` collection in MongoDB Atlas for all entries with `status == "UPCOMING"` and a premiere date within the next 24 hours. For each of these anime, it proactively triggers the full `Enrichment-Step-Function`.
      - **Idempotency:** This process will use the same locking mechanism described in Task 1.1 (using the `anime-processing-locks` collection) to prevent duplicate workflow triggers for the same premiere.

### Task 3.2: Implement Single Episode Update Trigger

- **Status:** `To-Do`
- **Component:** `run-single-episode-update-lambda`
- **Trigger:** Amazon EventBridge Scheduler (dynamically, per episode).
- **Goal:** To kick off the enrichment workflow for a single airing episode.
- **Logic:**
  1.  Receives the `anime_id` and `episode_number` from the EventBridge schedule.
  2.  Triggers the `Enrichment-Step-Function`, passing the `anime_id` and an input that signifies an "episode update" mode.

### Task 3.3: Adapt Staging Scripts for Timezone Correction

- **Status:** `To-Do`
- **Component:** Staging scripts (e.g., `process_stage2_episodes.py`)
- **Goal:** To implement the critical timezone conversions identified in `docs/timezone_analysis.md`.
- **Logic:** The scripts will be updated to ensure that any date/time information from external APIs (especially JST) is correctly converted to UTC before being included in the final `AnimeEntry` object.

## Phase 4: Caching & Performance Optimization (GraphQL Focused)

This phase is updated to reflect the shift to a GraphQL API, which moves the primary caching burden from the edge (API Gateway) to the application layer (the BFF Service).

### Task 4.1: Provision Caching Infrastructure

- **Status:** `To-Do`
- **Component:** Amazon ElastiCache for Redis
- **Goal:** To deploy a managed Redis cluster within the VPC to serve as a high-speed cache for the BFF and other backend services.
- **Configuration:** A cache instance (e.g., `cache.t3.small`) will be provisioned in a private subnet, with a security group that only allows access from the Fargate services (BFF and Agent Service) and relevant Lambda functions.

### Task 4.2: Integrate Caching for External API Calls

- **Status:** `To-Do`
- **Component:** Python data processing scripts and Lambdas.
- **Goal:** To reduce redundant API calls, avoid rate-limiting, and speed up the backend enrichment process.
- **Logic:**
  1.  The core data fetching method in each helper will be modified.
  2.  Before making a live HTTP request, it will first check the Redis cache for the requested data using a standardized key (e.g., `jikan:anime:123`).
  3.  **On a cache hit,** it will return the cached data immediately.
  4.  **On a cache miss,** it will perform the real API request, save the result to the Redis cache with an appropriate TTL (Time-To-Live), and then return the data.

### Task 4.2.1: Integrate Caching for Enriched Data (MongoDB Atlas)

- **Status:** `To-Do`
- **Component:** **BFF Service (Bun/ElysiaJS)**
- **Goal:** To significantly reduce latency and MongoDB Atlas read costs for retrieving `AnimeEntry` objects.
- **Logic:**
  1.  **Caching Mechanism:** Utilize Amazon ElastiCache for Redis as a distributed, in-memory cache.
  2.  **Caching Strategy (Cache-Aside):**
      - **Read Path:** When the BFF service needs to retrieve an `AnimeEntry` from MongoDB Atlas, it will first check the Redis cache using a standardized key (`anime:<anime_id>`).
      - **Cache Hit:** If the `AnimeEntry` is found in Redis, it will be deserialized and returned immediately.
      - **Cache Miss:** If not found, the `AnimeEntry` will be fetched from MongoDB Atlas, stored in Redis with a TTL, and then returned.
  3.  **Cache Invalidation:**
      - When an `AnimeEntry` is **created or updated** by the `Enrichment Step Function`, the corresponding cache entry in Redis will be explicitly **deleted**. This ensures data consistency.
  4.  **Data Loader Pattern:** To prevent the N+1 problem in GraphQL resolvers, the BFF will use a **Data Loader**. This pattern batches multiple requests for individual anime (e.g., when resolving a list) into a single, efficient `find({ _id: { $in: [...] } })` query to both the Redis cache and MongoDB.

### Task 4.3: Re-evaluate API Gateway Caching

- **Status:** `To-Do`
- **Component:** Amazon API Gateway
- **Goal:** To acknowledge the reduced effectiveness of edge caching with GraphQL.
- **Logic:**
  1.  Due to GraphQL sending most requests to a single `/graphql` endpoint, caching based on URL paths is no longer effective for dynamic queries.
  2.  API Gateway caching will be **disabled** for the `/graphql` endpoint.
  3.  It may still be considered for other static assets or potential future REST endpoints served by the BFF, but it is no longer a primary component of the main API caching strategy.

### Task 4.4: Implement Application-Layer Caching for Curated Lists

- **Status:** `To-Do`
- **Component:** BFF Service & a new scheduled Lambda function.
- **Goal:** To provide fast responses for frequently accessed, non-personalized lists like "Top Rated Anime" or "Trending This Season".
- **Logic:**
  1.  A new, scheduled **AWS Lambda function** will run periodically (e.g., every hour).
  2.  This Lambda will perform the expensive aggregation query on MongoDB Atlas to determine the list of "top" or "trending" anime.
  3.  It will write the resulting ordered list of anime IDs to a specific key in **Redis** (e.g., `curated_list:top_rated`).
  4.  When the BFF receives a GraphQL query for this list, it will fetch the list of IDs directly from Redis, and then use the Data Loader (from Task 4.2.1) to efficiently retrieve the full `AnimeEntry` objects. This makes the API response extremely fast.

## Phase 5: API Strategy (BFF & Agent Service Model)

This phase outlines the modern, two-service architecture for the user-facing API. It consists of a public-facing GraphQL BFF (Backend-for-Frontend) and an internal, AI-powered Agent Service. This polyglot (TypeScript + Python) model uses the best technology for each specific job.

### Component 1: The BFF Service (Bun/ElysiaJS + GraphQL)

- **Technology:** Bun/ElysiaJS (TypeScript) and GraphQL.
- **Deployment:** Deployed as a containerized service to the AWS EKS cluster. It will be exposed publicly via an Ingress controller (e.g., AWS Load Balancer Controller) managed by Kubernetes.
- **Responsibilities:**
  - Acts as the single gateway for the frontend application.
  - Exposes a comprehensive GraphQL schema for all frontend data requirements.
  - Receives natural language search queries and passes them to the internal Agent Service.
  - Receives search results (anime IDs) from the Agent Service.
  - Fetches full `AnimeEntry` documents from MongoDB Atlas using the IDs.
  - Implements the application-layer caching strategy (see Phase 4) to ensure performance.
  - Handles all data shaping and serves the final GraphQL response to the frontend.

### Component 2: The Agent Service (Python)

- **Technology:** Python, using frameworks like `atomic-agents` to orchestrate LLM interactions.
- **Deployment:** Deployed as a containerized service to the AWS EKS cluster. This service is **internal-only** and will be exposed within the cluster using a Kubernetes **ClusterIP service**. The BFF will communicate with the Agent service directly via its internal Kubernetes DNS name (e.g., `agent-service.namespace.svc.cluster.local`) and port, leveraging Kubernetes' built-in service discovery and load balancing for secure and low-latency gRPC communication.
- **Responsibilities:**
  - Exposes a simple, internal gRPC endpoint to receive natural language queries from the BFF.
  - Uses an LLM (e.g., from Amazon Bedrock) to parse the natural language query into a structured search request. This includes generating the appropriate `embedding_text` and structured `filters`.
  - Uses the `QdrantClient` to execute a complex, multi-vector search against the Qdrant database using the parameters provided by the LLM.
  - Returns a ranked list of anime IDs to the BFF.

### High-Level Request Flow (Natural Language Search)

1.  **Frontend -> BFF:** Sends a GraphQL query containing the user's search string.
2.  **BFF -> Agent Service:** Makes an internal gRPC call, passing the raw search string.
3.  **Agent Service -> LLM (Bedrock):** Asks the LLM to convert the string into structured search parameters.
4.  **Agent Service -> Qdrant:** Executes the search and gets a list of anime IDs.
5.  **Agent Service -> BFF:** Returns the list of IDs.
6.  **BFF -> MongoDB:** Fetches the full anime documents for the given IDs.
7.  **BFF -> Frontend:** Returns the final data in the requested GraphQL format.

### Architectural Clarification: Application Services vs. Managed Services

It's important to distinguish between the **application services we build and deploy** and the **managed/third-party services we consume**.

In this architecture, we are building **two** primary application services:

1.  **BFF (Backend-for-Frontend) Service:** Written in TypeScript (Bun/ElysiaJS). Its job is to serve the frontend client, manage user data, and act as a simple gateway. It talks to a **MongoDB Atlas** database.
2.  **Agent Service:** Written in Python. This is the "brains" of the operation. It handles the complex vector search, AI-powered enrichment, and data processing pipelines. It talks to **Qdrant Cloud** for vector storage and an external **LLM API** for AI tasks.

Therefore, while we interact with three major data/AI components (MongoDB, Qdrant, LLM), these are consumed by our two distinct application services. This model provides a clean separation of concerns and leverages the strengths of each technology.

### Detailed Infrastructure Diagram (Top-Down View)

```
                                         +--------------------------------------------------+
                                         |                   USER'S DEVICE                  |
                                         |                  (Web Browser)                   |
                                         +-------------------------+------------------------+
                                                                   |
                                                                   | (HTTPS Requests)
                                                                   |
+------------------------------------------------------------------V---------------------------------------------------------------------+
|                                                                                                                                       |
|                                                      AWS CLOUD ENVIRONMENT                                                              |
|                                                                                                                                       |
|  +-----------------------------------------------------------------------------------------------------------------------------------+  |
|  |                                                                                                                                   |  |
|  |  +---------------------------------+      (Internal gRPC Call)     +----------------------------------+       (API Call)       +------------------+
|  |  |      BFF SERVICE (EKS)          +-----------------------------> |    AGENT SERVICE (EKS)           +----------------------> |  LLM API         |
|  |  | (Bun/ElysiaJS - GraphQL API)    |                               | (Python - Internal gRPC API)     |                        | (OpenAI/Anthropic) |
|  |  +-----------------+---------------+                               +----------------+-----------------+                        +------------------+
|  |                    |                                                                |
|  | (DB Query)         |                                                                | (Vector Search/Upsert)
|  |                    |                                                                |
|  |  +-----------------V---------------+                               +----------------V-----------------+
|  |  |      MongoDB Atlas              |                               |        Qdrant Cloud              |
|  |  | (Managed Document Database)     |                               | (Managed Vector Database)        |
|  |  +---------------------------------+                               +----------------------------------+
|  |                                                                                      ^
|  |                                                                                      | (Write Enriched Data)
|  |                                                                                      |
|  |  +----------------------------------------------------------------------------------+--------------------------------------------+
|  |  |                                    OFFLINE DATA ENRICHMENT PIPELINE (Serverless)                                             |
|  |  |                                                                                                                               |
|  |  |  +------------------------+      +------------------+      +---------------------+      +---------------------+      +--------------------+
|  |  |  | Enrichment Trigger     |----->| Step Function    |----->|  Lambda: Fetch APIs |----->|  Lambda: Process    |----->| Lambda: Assemble   |
|  |  |  | (e.g., Cron, Manual)   |      | (Orchestrator)   |      | (api_fetcher.py)    |      | (process_stage*.py) |      | & Write to Qdrant  |
|  |  |  +------------------------+      +--------+---------+      +----------+----------+      +----------+----------+      +----------+---------+
|  |  |                                           |                           |                           |                           |
|  |  |                                           +---------------------------+---------------------------+---------------------------+
|  |  |                                                                       |
|  |  |                                                                       | (Read/Write Intermediate Files)
|  |  |                                                                       |
|  |  |                                                         +-------------V-------------+
|  |  |                                                         |      S3 Bucket              |
|  |  |                                                         | (Temp Storage for JSONs)    |
|  |  |                                                         +-----------------------------+
|  |  |                                                                                                                               |
|  |  +-------------------------------------------------------------------------------------------------------------------------------+
|  |                                                                                                                                   |
|  +-----------------------------------------------------------------------------------------------------------------------------------+
|                                                                                                                                       |
+---------------------------------------------------------------------------------------------------------------------------------------+
```

### Mermaid Diagram

```mermaid
graph TD
    subgraph User
        Client[Web Browser]
    end

    subgraph "External Managed Services"
        MongoDB["MongoDB Atlas (Document DB)"]
        QdrantDB["Qdrant Cloud (Vector DB)"]
        LLM_API["LLM API (OpenAI/Anthropic)"]
    end

    subgraph "AWS Cloud"
        subgraph "Real-time Services (AWS EKS)"
            BFF["BFF Service (Bun/ElysiaJS)"]
            Agent["Agent Service (Python)"]
        end

        subgraph "Offline Enrichment Pipeline (Serverless)"
            Trigger[Enrichment Trigger]
            StepFunction["Step Function Orchestrator"]
            S3["S3 Bucket (Temp JSON Storage)"]
            LambdaFetch["Lambda: Fetch APIs"]
            LambdaProcess["Lambda: Process Stages"]
            LambdaWrite["Lambda: Assemble & Write"]
        end

        %% Real-time Request Flow
        Client -- HTTPS Request --> BFF
        BFF -- "GraphQL Query" --> MongoDB
        BFF -- "Internal gRPC Call (Search/AI)" --> Agent
        Agent -- "Vector Search/Upsert" --> QdrantDB
        Agent -- "AI Task (e.g., Summarization)" --> LLM_API

        %% Offline Data Pipeline Flow
        Trigger --> StepFunction
        StepFunction -- "Start Fetch" --> LambdaFetch
        LambdaFetch -- "Read/Write Raw JSON" --> S3
        StepFunction -- "Start Processing" --> LambdaProcess
        LambdaProcess -- "Read Raw, Write Staged JSON" --> S3
        StepFunction -- "Start Final Assembly" --> LambdaWrite
        LambdaWrite -- "Read Staged JSON" --> S3
        LambdaWrite -- "Write Enriched Vectors" --> QdrantDB
    end

    style BFF fill:#f9f,stroke:#333,stroke-width:2px
    style Agent fill:#ccf,stroke:#333,stroke-width:2px
<<<<<<< HEAD

## Phase 6: Future Considerations - User Data & Compliance
=======
```
## Phase 6: Future Architecture - User Personalization & Recommendations

This phase outlines the architectural evolution required to support user accounts, watch history, and personalized recommendations. It builds upon the foundational BFF/Agent model established in Phase 5.

### Task 6.1: User Data Storage Strategy

- **Status:** `Future`
- **Goal:** Establish a scalable and efficient storage solution for user-generated data.
- **Decision:** We will extend our use of **MongoDB Atlas** to store all user-related data. While a relational database like PostgreSQL is the classic choice for user accounts due to its strong transactional integrity, using MongoDB offers a significant advantage by maintaining a single, unified database technology stack. This simplifies development, operations, and data access patterns for the BFF.
- **New Data Collections:**
  - **MongoDB `users` collection:** Will store user profile documents, including account information, credentials, and user settings.
  - **MongoDB `watch_history` collection:** Will store a granular log of user viewing activity. Each document will represent a single user's interaction with a single episode.
  - **Qdrant `users` collection:** A new vector collection will be created. Each point will represent a user, and its vector will be a mathematical summary of that user's tastes, derived from their watch history.
- **Scalability:** The `watch_history` collection is expected to grow to billions of entries. This scale will be managed efficiently through:
  - **Indexing:** A compound index on `(userId, updatedAt)` will ensure that queries for a specific user's history are instantaneous.
  - **Sharding:** As the collection grows, it will be sharded by `userId`, distributing the load across multiple servers and ensuring high performance.

### Task 6.2: Expanded Role of the BFF Service

- **Status:** `Future`
- **Goal:** Evolve the BFF from a data hydration layer into a full-fledged backend service that manages the lifecycle of user content.
- **New Responsibilities:**
  - **Authentication & Authorization:** The BFF will be responsible for handling user login and validating session tokens (e.g., JWTs) on all user-specific requests.
  - **CRUD Operations:** The BFF will expose new GraphQL mutations to handle Create, Read, Update, and Delete (CRUD) operations for user data. This will be the primary mechanism for the frontend to report user activity.
- **Example Write Workflow (Updating Watch History):**
  1. Frontend sends a GraphQL mutation: `updateWatchProgress(episodeId: "...", progress: 95)`.
  2. The BFF authenticates the user from the request.
  3. The mutation's resolver in the BFF directly calls the MongoDB client to `updateOne` document in the `watch_history` collection where the `userId` matches the authenticated user.

### Task 6.3: Recommendation Engine Architecture

- **Status:** `Future`
- **Goal:** Implement a personalized recommendation system by applying our existing vector search architecture to the user domain.
- **Core Concept: The "User Taste Vector"**
  - A new offline process will be created to generate a "taste vector" for each active user.
  - This process will read a user's `watch_history` from MongoDB, fetch the corresponding anime vectors from the `animes` collection in Qdrant, and compute a single, averaged vector representing the user's preferences.
  - This taste vector will be stored in the new `users` collection in Qdrant.
- **Recommendation Query Flow:**
  1. The BFF requests recommendations for an authenticated user.
  2. The BFF/Agent Service retrieves the user's "taste vector" from the **Qdrant `users` collection**.
  3. The Agent Service uses this vector to perform a similarity search against the **Qdrant `animes` collection**.
  4. The Agent Service returns a ranked list of `anime_id`s to the BFF.
  5. The BFF hydrates these IDs from the **MongoDB `animes` collection** and serves the results.

### Task 6.4: Data Model - User Watch History

- **Status:** `Future`
- **Goal:** Define the granular data model for storing user viewing events.
- **Example `watch_history` Document in MongoDB:**
  ```json
  {
    "_id": "unique_watch_event_id",
    "userId": "user_abc_uuid",
    "animeId": "one_piece_anime_uuid",
    "episodeId": "one_piece_ep1_uuid",
    "progress": 100,
    "status": "watched",
    "watchedAt": "2025-11-10T10:00:00Z",
    "updatedAt": "2025-11-10T10:00:00Z"
  }
  ```
- **Data Linking:** The explicit reference linking a user to an anime is stored in this MongoDB collection. There is no direct pointer between the user and anime collections in Qdrant; that link is made dynamically at query time via semantic similarity.

### Task 6.5: User Data & Compliance
>>>>>>> dc219ebd

The V1 implementation of this service only processes public, non-personal anime metadata. This section outlines the technical requirements that must be addressed if future features introduce Personally Identifiable Information (PII), such as user accounts (e.g., via MAL/AniDB logins) or personal watch lists.

- **Data Lifecycle & Erasure:** When features involving user data are added, a mechanism to permanently delete all data associated with a specific user upon their request (the "Right to Erasure") must be implemented. This process is distinct from the "orphaning" of general anime metadata.

- **Data Access & Portability:** The GraphQL API must be extended to allow an authenticated user to access and export all of their personal data in a machine-readable format.

- **Data Residency:** When user data is stored, the geographic region for all relevant data stores (e.g., MongoDB Atlas) must be explicitly chosen and documented to comply with data residency laws.

- **Consent Management:** A system for obtaining, recording, and managing user consent for data processing will be a prerequisite for any feature that collects PII.<|MERGE_RESOLUTION|>--- conflicted
+++ resolved
@@ -755,10 +755,6 @@
 
     style BFF fill:#f9f,stroke:#333,stroke-width:2px
     style Agent fill:#ccf,stroke:#333,stroke-width:2px
-<<<<<<< HEAD
-
-## Phase 6: Future Considerations - User Data & Compliance
-=======
 ```
 ## Phase 6: Future Architecture - User Personalization & Recommendations
 
@@ -824,7 +820,6 @@
 - **Data Linking:** The explicit reference linking a user to an anime is stored in this MongoDB collection. There is no direct pointer between the user and anime collections in Qdrant; that link is made dynamically at query time via semantic similarity.
 
 ### Task 6.5: User Data & Compliance
->>>>>>> dc219ebd
 
 The V1 implementation of this service only processes public, non-personal anime metadata. This section outlines the technical requirements that must be addressed if future features introduce Personally Identifiable Information (PII), such as user accounts (e.g., via MAL/AniDB logins) or personal watch lists.
 
